(use 'slacker.client)
(use 'criterium.core)
(import '[java.util.concurrent Executors CountDownLatch])

(def total-calls (Integer/valueOf (second *command-line-args*)))
(def total-threads (Integer/valueOf (nth *command-line-args* 2)))
(def report-func
  (if (> (count *command-line-args*) 3)
    (keyword (nth *command-line-args* 3)) :time))

(println (str "Performing " total-calls " requests with "
              total-threads " threads"))

(def thread-pool (Executors/newFixedThreadPool total-threads))

<<<<<<< HEAD
(def scp (slackerc-pool "localhost:2104"
                        :max-active total-connections))
(defn-remote scp rand-ints :remote-ns "slacker.example.api")
=======
(def scp (slackerc "127.0.0.1:2104"))
(defn-remote scp slacker.example.api/rand-ints)
>>>>>>> 141ba840

(def cdl (CountDownLatch. total-calls))

(defn run-all []
  (do
    (.invokeAll thread-pool
                (take total-calls (repeat
                                   (fn [] (do
                                           (rand-ints 5)
                                           (.countDown cdl))))))
    (.await cdl)))

(if (= :time report-func)
  (time (run-all))
  (bench (run-all) :verbose))

(System/exit 0)
<|MERGE_RESOLUTION|>--- conflicted
+++ resolved
@@ -13,14 +13,8 @@
 
 (def thread-pool (Executors/newFixedThreadPool total-threads))
 
-<<<<<<< HEAD
-(def scp (slackerc-pool "localhost:2104"
-                        :max-active total-connections))
-(defn-remote scp rand-ints :remote-ns "slacker.example.api")
-=======
 (def scp (slackerc "127.0.0.1:2104"))
 (defn-remote scp slacker.example.api/rand-ints)
->>>>>>> 141ba840
 
 (def cdl (CountDownLatch. total-calls))
 
