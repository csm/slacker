(ns slacker.server
  (:use [slacker common serialization protocol])
  (:use [slacker.server http cluster])
  (:use [lamina.core])
  (:use [aleph tcp http])
  (:use [gloss.io :only [contiguous]])
  (:use [slingshot.slingshot :only [try+]])
  (:require [zookeeper :as zk])
  (:use slacker.aclmodule.authorize))

;; pipeline functions for server request handling
(defn- map-req-fields [req]
  (zipmap [:packet-type :content-type :fname :data] req))

(defn- look-up-function [req funcs]
  (if-let [func (funcs (:fname req))]
    (assoc req :func func)
    (assoc req :code :not-found)))

(defn- deserialize-args [req]
  (if (nil? (:code req))
    (let [data (contiguous (:data req))]
      (assoc req :args
             (deserialize (:content-type req) data)))
    req))

(defn- do-invoke [req]
  (if (nil? (:code req))
    (try+
      (let [{f :func args :args} req
            r0 (apply f args)
            r (if (seq? r0) (doall r0) r0)]
        (assoc req :result r :code :success))
      (catch Exception e
        (if-not *debug*
          (assoc req :code :exception :result (.toString e))
          (assoc req :code :exception
                 :result {:msg (.getMessage e)
                          :stacktrace (.getStackTrace e)}))))
    req))

(defn- serialize-result [req]    
  (if-not (nil? (:result req))
    (assoc req :result (serialize (:content-type req) (:result req)))
    req))

(defn- map-response-fields [req]
  [version (map req [:packet-type :content-type :code :result])])

(def pong-packet [version [:type-pong]])
(def protocol-mismatch-packet [version [:type-error :protocol-mismatch]])
(def invalid-type-packet [version [:type-error :invalid-packet]])
(def acl-reject-packet [version [:type-error :acl-rejct]])
(defn make-inspect-ack [data]
  [version [:type-inspect-ack
            (serialize :clj data :string)]])

(defn build-server-pipeline [funcs interceptors]
  #(-> %
       (look-up-function funcs)
       deserialize-args
       ((:before interceptors))
       do-invoke
       ((:after interceptors))
       serialize-result
       (assoc :packet-type :type-response)))

(defn build-inspect-handler [funcs]
  #(let [[_ cmd data] %
         data (deserialize :clj data :string)]
     (make-inspect-ack
      (case cmd
        :functions
        (let [nsname (or data "")]
          (filter (fn [x] (.startsWith x nsname)) (keys funcs)))
        :meta
        (let [fname data
              metadata (meta (funcs fname))]
          (select-keys metadata [:name :doc :arglists]))
        nil))))

(defmulti -handle-request (fn [_ p & _] (first p)))
(defmethod -handle-request :type-request [server-pipeline req client-info _]
  (let [req-map (assoc (map-req-fields req) :client client-info)]
    (map-response-fields (server-pipeline req-map))))
(defmethod -handle-request :type-ping [& _]
  pong-packet)
(defmethod -handle-request :type-inspect-req [_ p _ inspect-handler]
  (inspect-handler p))
(defmethod -handle-request :default [& _]
  invalid-type-packet)

(defn handle-request [server-pipeline req client-info inspect-handler acl]
  (cond
       (not (authorize client-info acl)) acl-reject-packet
       (= version (first req))
       (-handle-request server-pipeline (second req)
                        client-info inspect-handler)
       :else protocol-mismatch-packet))

<<<<<<< HEAD
(defn- create-server-handler [funcs interceptors debug]
=======
(defn- create-server-handler [funcs interceptors acl]
>>>>>>> 3d63ec5d
  (let [server-pipeline (build-server-pipeline funcs interceptors)
        inspect-handler (build-inspect-handler funcs)]
    (fn [ch client-info]
      (receive-all
       ch
       #(if-let [req %]
<<<<<<< HEAD
          (enqueue ch
                   (binding [*debug* debug]
                     (handle-request server-pipeline
                                     req
                                     client-info
                                     inspect-handler))))))))
=======
          (enqueue ch (handle-request server-pipeline
                                      req
                                      client-info
                                      inspect-handler
                                      acl)))))))
>>>>>>> 3d63ec5d

(defn- ns-funcs [n]
  (let [nsname (ns-name n)]
    (into {}
          (for [[k v] (ns-publics n) :when (fn? @v)]
            [(str nsname "/" (name k)) v]))))


(defn start-slacker-server
  "Start a slacker server to expose all public functions under
  a namespace. If you have multiple namespace to expose, it's better
  to combine them into one.
  Options:
  * interceptors add server interceptors
  * http http port for slacker http transport
  * cluster publish server information to zookeeper"
  [exposed-ns port
   & {:keys [http interceptors cluster acl]
      :or {http nil
           interceptors {:before identity :after identity}
           cluster nil
           acl {}}}]
  (let [exposed-ns (if (coll? exposed-ns) exposed-ns [exposed-ns])
        funcs (apply merge (map ns-funcs exposed-ns))
<<<<<<< HEAD
        handler (create-server-handler funcs interceptors *debug*)]
=======
        handler (create-server-handler funcs interceptors acl)]
>>>>>>> 3d63ec5d
    (when *debug* (doseq [f (keys funcs)] (println f)))
    (start-tcp-server handler {:port port :frame slacker-base-codec})
    (when-not (nil? http)
      (start-http-server (wrap-ring-handler
                          (wrap-http-server-handler
                           (build-server-pipeline funcs interceptors)))
                         {:port http}))
    (when-not (nil? cluster)
      (with-zk (zk/connect (:zk cluster))
        (publish-cluster cluster port
                         (map ns-name exposed-ns) funcs)))))

<|MERGE_RESOLUTION|>--- conflicted
+++ resolved
@@ -98,31 +98,21 @@
                         client-info inspect-handler)
        :else protocol-mismatch-packet))
 
-<<<<<<< HEAD
-(defn- create-server-handler [funcs interceptors debug]
-=======
-(defn- create-server-handler [funcs interceptors acl]
->>>>>>> 3d63ec5d
+(defn- create-server-handler [funcs interceptors acl debug]
   (let [server-pipeline (build-server-pipeline funcs interceptors)
         inspect-handler (build-inspect-handler funcs)]
     (fn [ch client-info]
       (receive-all
        ch
        #(if-let [req %]
-<<<<<<< HEAD
           (enqueue ch
                    (binding [*debug* debug]
                      (handle-request server-pipeline
                                      req
                                      client-info
-                                     inspect-handler))))))))
-=======
-          (enqueue ch (handle-request server-pipeline
-                                      req
-                                      client-info
-                                      inspect-handler
-                                      acl)))))))
->>>>>>> 3d63ec5d
+                                     inspect-handler
+                                     acl))))))))
+
 
 (defn- ns-funcs [n]
   (let [nsname (ns-name n)]
@@ -147,11 +137,7 @@
            acl {}}}]
   (let [exposed-ns (if (coll? exposed-ns) exposed-ns [exposed-ns])
         funcs (apply merge (map ns-funcs exposed-ns))
-<<<<<<< HEAD
-        handler (create-server-handler funcs interceptors *debug*)]
-=======
-        handler (create-server-handler funcs interceptors acl)]
->>>>>>> 3d63ec5d
+        handler (create-server-handler funcs interceptors acl *debug*)]
     (when *debug* (doseq [f (keys funcs)] (println f)))
     (start-tcp-server handler {:port port :frame slacker-base-codec})
     (when-not (nil? http)
