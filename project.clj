(defproject info.sunng/slacker "0.4.0-SNAPSHOT"
  :description "Clojure RPC"
<<<<<<< HEAD
  :dependencies [[org.clojure/clojure "1.3.0"]
                 [aleph "0.2.1-SNAPSHOT"]
                 [info.sunng/carbonite "0.2.0"]
                 [cheshire "2.0.4"]
                 [commons-pool/commons-pool "1.5.6"]
                 [org.clojure/java.jmx "0.1"]
                 [org.clojure/tools.logging "0.2.3"]]
  :dev-dependencies [[codox "0.2.3"]
                     [lein-exec "0.1"]]
=======
  :dependencies [[org.clojure/clojure "1.2.1"]
                 [aleph "0.2.0"]
                 [info.sunng/carbonite "0.1.1"]
                 [clj-json "0.4.3"]
                 [commons-pool/commons-pool "1.5.6"]]
  :dev-dependencies [[codox "0.3.0"]
                     [lein-exec "0.1"]
                     [lein-sub "0.1.1"]]
>>>>>>> ae5271dc
  :extra-classpath-dirs ["examples"]
  :run-aliases {:server "slacker.example.server"
              :client "slacker.example.client"}
  :aot [slacker.SlackerException])

<|MERGE_RESOLUTION|>--- conflicted
+++ resolved
@@ -1,6 +1,5 @@
 (defproject info.sunng/slacker "0.4.0-SNAPSHOT"
   :description "Clojure RPC"
-<<<<<<< HEAD
   :dependencies [[org.clojure/clojure "1.3.0"]
                  [aleph "0.2.1-SNAPSHOT"]
                  [info.sunng/carbonite "0.2.0"]
@@ -8,18 +7,8 @@
                  [commons-pool/commons-pool "1.5.6"]
                  [org.clojure/java.jmx "0.1"]
                  [org.clojure/tools.logging "0.2.3"]]
-  :dev-dependencies [[codox "0.2.3"]
+  :dev-dependencies [[codox "0.3.0"]
                      [lein-exec "0.1"]]
-=======
-  :dependencies [[org.clojure/clojure "1.2.1"]
-                 [aleph "0.2.0"]
-                 [info.sunng/carbonite "0.1.1"]
-                 [clj-json "0.4.3"]
-                 [commons-pool/commons-pool "1.5.6"]]
-  :dev-dependencies [[codox "0.3.0"]
-                     [lein-exec "0.1"]
-                     [lein-sub "0.1.1"]]
->>>>>>> ae5271dc
   :extra-classpath-dirs ["examples"]
   :run-aliases {:server "slacker.example.server"
               :client "slacker.example.client"}
