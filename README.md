--- conflicted
+++ resolved
@@ -20,14 +20,10 @@
 
 A pair of example server/client can be found under "examples", you
 can run the examples by `lein2 run-example-server` and
-<<<<<<< HEAD
-`lein2 run-example-client`.
-=======
 `lein2 run-example-client`. The example client will print out various 
 outputs from the server as well as a RuntimeException: "Expected exception."
 This exception is part of the example - not a genuine error in the slacker 
 source code.
->>>>>>> 9671feb4
 
 ## Usage
 
